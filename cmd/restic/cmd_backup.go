package main

import (
	"fmt"
	"os"
	"path/filepath"
	"strings"
	"time"

	"github.com/restic/restic"
	"github.com/restic/restic/backend"
	"golang.org/x/crypto/ssh/terminal"
)

type CmdBackup struct {
	Parent string `short:"p" long:"parent"    description:"use this parent snapshot (default: last snapshot in repo that has the same target)"`
	Force  bool   `short:"f" long:"force" description:"Force re-reading the target. Overrides the \"parent\" flag"`
}

func init() {
	_, err := parser.AddCommand("backup",
		"save file/directory",
		"The backup command creates a snapshot of a file or directory",
		&CmdBackup{})
	if err != nil {
		panic(err)
	}
}

func formatBytes(c uint64) string {
	b := float64(c)

	switch {
	case c > 1<<40:
		return fmt.Sprintf("%.3f TiB", b/(1<<40))
	case c > 1<<30:
		return fmt.Sprintf("%.3f GiB", b/(1<<30))
	case c > 1<<20:
		return fmt.Sprintf("%.3f MiB", b/(1<<20))
	case c > 1<<10:
		return fmt.Sprintf("%.3f KiB", b/(1<<10))
	default:
		return fmt.Sprintf("%dB", c)
	}
}

func formatSeconds(sec uint64) string {
	hours := sec / 3600
	sec -= hours * 3600
	min := sec / 60
	sec -= min * 60
	if hours > 0 {
		return fmt.Sprintf("%d:%02d:%02d", hours, min, sec)
	}

	return fmt.Sprintf("%d:%02d", min, sec)
}

func formatPercent(numerator uint64, denominator uint64) string {
	if denominator == 0 {
		return ""
	}

	percent := 100.0 * float64(numerator) / float64(denominator)

	if percent > 100 {
		percent = 100
	}

	return fmt.Sprintf("%3.2f%%", percent)
}

func formatRate(bytes uint64, duration time.Duration) string {
	sec := float64(duration) / float64(time.Second)
	rate := float64(bytes) / sec / (1 << 20)
	return fmt.Sprintf("%.2fMiB/s", rate)
}

func formatDuration(d time.Duration) string {
	sec := uint64(d / time.Second)
	return formatSeconds(sec)
}

func printTree2(indent int, t *restic.Tree) {
	for _, node := range t.Nodes {
		if node.Tree() != nil {
			fmt.Printf("%s%s/\n", strings.Repeat("  ", indent), node.Name)
			printTree2(indent+1, node.Tree())
		} else {
			fmt.Printf("%s%s\n", strings.Repeat("  ", indent), node.Name)
		}
	}
}

func (cmd CmdBackup) Usage() string {
	return "DIR/FILE [snapshot-ID]"
}

func newCacheRefreshProgress() *restic.Progress {
	p := restic.NewProgress(time.Second)
	p.OnStart = func() {
		fmt.Printf("refreshing cache\n")
	}

	if !terminal.IsTerminal(int(os.Stdout.Fd())) {
		return p
	}

	p.OnUpdate = func(s restic.Stat, d time.Duration, ticker bool) {
		fmt.Printf("\x1b[2K[%s] %d trees loaded\r", formatDuration(d), s.Trees)
	}
	p.OnDone = func(s restic.Stat, d time.Duration, ticker bool) {
		fmt.Printf("\x1b[2Krefreshed cache in %s\n", formatDuration(d))
	}

	return p
}

func newScanProgress() *restic.Progress {
	if !terminal.IsTerminal(int(os.Stdout.Fd())) {
		return nil
	}

	p := restic.NewProgress(time.Second)
	p.OnUpdate = func(s restic.Stat, d time.Duration, ticker bool) {
		fmt.Printf("\x1b[2K[%s] %d directories, %d files, %s\r", formatDuration(d), s.Dirs, s.Files, formatBytes(s.Bytes))
	}
	p.OnDone = func(s restic.Stat, d time.Duration, ticker bool) {
		fmt.Printf("\x1b[2Kscanned %d directories, %d files in %s\n", s.Dirs, s.Files, formatDuration(d))
	}

	return p
}

func newArchiveProgress(todo restic.Stat) *restic.Progress {
	if !terminal.IsTerminal(int(os.Stdout.Fd())) {
		return nil
	}

	archiveProgress := restic.NewProgress(time.Second)

	var bps, eta uint64
	itemsTodo := todo.Files + todo.Dirs

	archiveProgress.OnUpdate = func(s restic.Stat, d time.Duration, ticker bool) {
		sec := uint64(d / time.Second)
		if todo.Bytes > 0 && sec > 0 && ticker {
			bps = s.Bytes / sec
			if s.Bytes >= todo.Bytes {
				eta = 0
			} else if bps > 0 {
				eta = (todo.Bytes - s.Bytes) / bps
			}
		}

		itemsDone := s.Files + s.Dirs

<<<<<<< HEAD
		status1 := fmt.Sprintf("[%s] %3.2f%%  %s/s  %s / %s  %d / %d items  %d errors  ",
=======
		status1 := fmt.Sprintf("[%s] %s  %s/s  %s / %s  %d / %d items  ",
>>>>>>> 6c776468
			formatDuration(d),
			formatPercent(s.Bytes, todo.Bytes),
			formatBytes(bps),
			formatBytes(s.Bytes), formatBytes(todo.Bytes),
			itemsDone, itemsTodo,
			s.Errors)
		status2 := fmt.Sprintf("ETA %s ", formatSeconds(eta))

		w, _, err := terminal.GetSize(int(os.Stdout.Fd()))
		if err == nil {
			if len(status1)+len(status2) > w {
				max := w - len(status2) - 4
				status1 = status1[:max] + "... "
			}
		}

		fmt.Printf("\x1b[2K%s%s\r", status1, status2)
	}

	archiveProgress.OnDone = func(s restic.Stat, d time.Duration, ticker bool) {
		fmt.Printf("\nduration: %s, %s\n", formatDuration(d), formatRate(todo.Bytes, d))
	}

	return archiveProgress
}

func (cmd CmdBackup) Execute(args []string) error {
	if len(args) == 0 {
		return fmt.Errorf("wrong number of parameters, Usage: %s", cmd.Usage())
	}

	target := make([]string, 0, len(args))
	for _, d := range args {
		if a, err := filepath.Abs(d); err == nil {
			d = a
		}
		target = append(target, d)
	}

	s, err := OpenRepo()
	if err != nil {
		return err
	}

	var (
		parentSnapshot   string
		parentSnapshotID backend.ID
	)

	// Force using a parent
	if !cmd.Force && cmd.Parent != "" {
		parentSnapshot, err = s.FindSnapshot(cmd.Parent)
		if err != nil {
			return fmt.Errorf("invalid id %q: %v", cmd.Parent, err)
		}

		parentSnapshotID, err = backend.ParseID(parentSnapshot)
		if err != nil {
			return fmt.Errorf("invalid parent snapshot id %v", parentSnapshot)
		}

		fmt.Printf("found parent snapshot %v\n", parentSnapshotID)
	}

	// Find last snapshot to set it as parent, if not already set
	if !cmd.Force && parentSnapshot == "" {
		samePaths := func(expected, actual []string) bool {
			if len(expected) != len(actual) {
				return false
			}
			for i := range expected {
				if expected[i] != actual[i] {
					return false
				}
			}
			return true
		}

		var latest time.Time

		for snapshotIDString := range s.List(backend.Snapshot, make(chan struct{})) {
			snapshotID, err := backend.ParseID(snapshotIDString)
			if err != nil {
				return fmt.Errorf("Error with the listing of snapshots inputting invalid backend ids: %v", err)
			}

			snapshot, err := restic.LoadSnapshot(s, snapshotID)
			if err != nil {
				return fmt.Errorf("Error listing snapshot: %v", err)
			}
			if snapshot.Time.After(latest) && samePaths(snapshot.Paths, target) {
				latest = snapshot.Time
				parentSnapshotID = snapshotID
				parentSnapshot = snapshotIDString
			}

		}
		if parentSnapshot != "" {
			fmt.Printf("using parent snapshot %v\n", parentSnapshotID)
		}
	}

	fmt.Printf("scan %v\n", target)

	stat, err := restic.Scan(target, newScanProgress())

	// TODO: add filter
	// arch.Filter = func(dir string, fi os.FileInfo) bool {
	// 	return true
	// }

	arch, err := restic.NewArchiver(s)
	if err != nil {
		fmt.Fprintf(os.Stderr, "err: %v\n", err)
	}

	arch.Error = func(dir string, fi os.FileInfo, err error) error {
		// TODO: make ignoring errors configurable
		fmt.Fprintf(os.Stderr, "\x1b[2K\rerror for %s: %v\n", dir, err)
		return nil
	}

	err = arch.Cache().RefreshSnapshots(s, newCacheRefreshProgress())
	if err != nil {
		return err
	}

	fmt.Printf("loading blobs\n")
	err = arch.Preload()
	if err != nil {
		return err
	}

	_, id, err := arch.Snapshot(newArchiveProgress(stat), target, parentSnapshotID)
	if err != nil {
		return err
	}

	plen, err := s.PrefixLength(backend.Snapshot)
	if err != nil {
		return err
	}

	fmt.Printf("snapshot %s saved\n", id[:plen/2])

	return nil
}<|MERGE_RESOLUTION|>--- conflicted
+++ resolved
@@ -155,11 +155,7 @@
 
 		itemsDone := s.Files + s.Dirs
 
-<<<<<<< HEAD
-		status1 := fmt.Sprintf("[%s] %3.2f%%  %s/s  %s / %s  %d / %d items  %d errors  ",
-=======
-		status1 := fmt.Sprintf("[%s] %s  %s/s  %s / %s  %d / %d items  ",
->>>>>>> 6c776468
+		status1 := fmt.Sprintf("[%s] %s  %s/s  %s / %s  %d / %d items  %d errors  ",
 			formatDuration(d),
 			formatPercent(s.Bytes, todo.Bytes),
 			formatBytes(bps),

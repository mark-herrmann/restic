package main

import (
	"context"
	"fmt"
	"io"
	"io/ioutil"
	"os"
	"runtime"
	"strings"
	"syscall"

	"github.com/restic/restic/internal/backend/azure"
	"github.com/restic/restic/internal/backend/b2"
	"github.com/restic/restic/internal/backend/gs"
	"github.com/restic/restic/internal/backend/local"
	"github.com/restic/restic/internal/backend/location"
	"github.com/restic/restic/internal/backend/rest"
	"github.com/restic/restic/internal/backend/s3"
	"github.com/restic/restic/internal/backend/sftp"
	"github.com/restic/restic/internal/backend/swift"
	"github.com/restic/restic/internal/debug"
	"github.com/restic/restic/internal/options"
	"github.com/restic/restic/internal/repository"
	"github.com/restic/restic/internal/restic"

	"github.com/restic/restic/internal/errors"

	"golang.org/x/crypto/ssh/terminal"
)

var version = "compiled manually"

// GlobalOptions hold all global options for restic.
type GlobalOptions struct {
	Repo         string
	PasswordFile string
	Quiet        bool
	NoLock       bool
	JSON         bool

	ctx      context.Context
	password string
	stdout   io.Writer
	stderr   io.Writer

	Options []string

	extended options.Options
}

var globalOptions = GlobalOptions{
	stdout: os.Stdout,
	stderr: os.Stderr,
}

func init() {
	var cancel context.CancelFunc
	globalOptions.ctx, cancel = context.WithCancel(context.Background())
	AddCleanupHandler(func() error {
		cancel()
		return nil
	})

	f := cmdRoot.PersistentFlags()
	f.StringVarP(&globalOptions.Repo, "repo", "r", os.Getenv("RESTIC_REPOSITORY"), "repository to backup to or restore from (default: $RESTIC_REPOSITORY)")
	f.StringVarP(&globalOptions.PasswordFile, "password-file", "p", os.Getenv("RESTIC_PASSWORD_FILE"), "read the repository password from a file (default: $RESTIC_PASSWORD_FILE)")
	f.BoolVarP(&globalOptions.Quiet, "quiet", "q", false, "do not output comprehensive progress report")
	f.BoolVar(&globalOptions.NoLock, "no-lock", false, "do not lock the repo, this allows some operations on read-only repos")
	f.BoolVarP(&globalOptions.JSON, "json", "", false, "set output mode to JSON for commands that support it")

	f.StringSliceVarP(&globalOptions.Options, "option", "o", []string{}, "set extended option (`key=value`, can be specified multiple times)")

	restoreTerminal()
}

// checkErrno returns nil when err is set to syscall.Errno(0), since this is no
// error condition.
func checkErrno(err error) error {
	e, ok := err.(syscall.Errno)
	if !ok {
		return err
	}

	if e == 0 {
		return nil
	}

	return err
}

func stdinIsTerminal() bool {
	return terminal.IsTerminal(int(os.Stdin.Fd()))
}

func stdoutIsTerminal() bool {
	return terminal.IsTerminal(int(os.Stdout.Fd()))
}

func stdoutTerminalWidth() int {
	w, _, err := terminal.GetSize(int(os.Stdout.Fd()))
	if err != nil {
		return 0
	}
	return w
}

// restoreTerminal installs a cleanup handler that restores the previous
// terminal state on exit.
func restoreTerminal() {
	if !stdoutIsTerminal() {
		return
	}

	fd := int(os.Stdout.Fd())
	state, err := terminal.GetState(fd)
	if err != nil {
		fmt.Fprintf(os.Stderr, "unable to get terminal state: %v\n", err)
		return
	}

	AddCleanupHandler(func() error {
		err := checkErrno(terminal.Restore(fd, state))
		if err != nil {
			fmt.Fprintf(os.Stderr, "unable to get restore terminal state: %#+v\n", err)
		}
		return err
	})
}

// ClearLine creates a platform dependent string to clear the current
// line, so it can be overwritten. ANSI sequences are not supported on
// current windows cmd shell.
func ClearLine() string {
	if runtime.GOOS == "windows" {
		if w := stdoutTerminalWidth(); w > 0 {
			return strings.Repeat(" ", w-1) + "\r"
		}
		return ""
	}
	return "\x1b[2K"
}

// Printf writes the message to the configured stdout stream.
func Printf(format string, args ...interface{}) {
	_, err := fmt.Fprintf(globalOptions.stdout, format, args...)
	if err != nil {
		fmt.Fprintf(os.Stderr, "unable to write to stdout: %v\n", err)
		Exit(100)
	}
}

// Verbosef calls Printf to write the message when the verbose flag is set.
func Verbosef(format string, args ...interface{}) {
	if globalOptions.Quiet {
		return
	}

	Printf(format, args...)
}

// PrintProgress wraps fmt.Printf to handle the difference in writing progress
// information to terminals and non-terminal stdout
func PrintProgress(format string, args ...interface{}) {
	var (
		message         string
		carriageControl string
	)
	message = fmt.Sprintf(format, args...)

	if !(strings.HasSuffix(message, "\r") || strings.HasSuffix(message, "\n")) {
		if stdoutIsTerminal() {
			carriageControl = "\r"
		} else {
			carriageControl = "\n"
		}
		message = fmt.Sprintf("%s%s", message, carriageControl)
	}

	if stdoutIsTerminal() {
		message = fmt.Sprintf("%s%s", ClearLine(), message)
	}

	fmt.Print(message)
}

// Warnf writes the message to the configured stderr stream.
func Warnf(format string, args ...interface{}) {
	_, err := fmt.Fprintf(globalOptions.stderr, format, args...)
	if err != nil {
		fmt.Fprintf(os.Stderr, "unable to write to stderr: %v\n", err)
		Exit(100)
	}
}

// Exitf uses Warnf to write the message and then terminates the process with
// the given exit code.
func Exitf(exitcode int, format string, args ...interface{}) {
	if format[len(format)-1] != '\n' {
		format += "\n"
	}

	Warnf(format, args...)
	Exit(exitcode)
}

// resolvePassword determines the password to be used for opening the repository.
func resolvePassword(opts GlobalOptions, env string) (string, error) {
	if opts.PasswordFile != "" {
		s, err := ioutil.ReadFile(opts.PasswordFile)
		if os.IsNotExist(err) {
			return "", errors.Fatalf("%s does not exist", opts.PasswordFile)
		}
		return strings.TrimSpace(string(s)), errors.Wrap(err, "Readfile")
	}

	if pwd := os.Getenv(env); pwd != "" {
		return pwd, nil
	}

	return "", nil
}

// readPassword reads the password from the given reader directly.
func readPassword(in io.Reader) (password string, err error) {
	buf := make([]byte, 1000)
	n, err := io.ReadFull(in, buf)
	buf = buf[:n]

	if err != nil && errors.Cause(err) != io.ErrUnexpectedEOF {
		return "", errors.Wrap(err, "ReadFull")
	}

	return strings.TrimRight(string(buf), "\r\n"), nil
}

// readPasswordTerminal reads the password from the given reader which must be a
// tty. Prompt is printed on the writer out before attempting to read the
// password.
func readPasswordTerminal(in *os.File, out io.Writer, prompt string) (password string, err error) {
	fmt.Fprint(out, prompt)
	buf, err := terminal.ReadPassword(int(in.Fd()))
	fmt.Fprintln(out)
	if err != nil {
		return "", errors.Wrap(err, "ReadPassword")
	}

	password = string(buf)
	return password, nil
}

// ReadPassword reads the password from a password file, the environment
// variable RESTIC_PASSWORD or prompts the user.
func ReadPassword(opts GlobalOptions, prompt string) (string, error) {
	if opts.password != "" {
		return opts.password, nil
	}

	var (
		password string
		err      error
	)

	if stdinIsTerminal() {
		password, err = readPasswordTerminal(os.Stdin, os.Stderr, prompt)
	} else {
		password, err = readPassword(os.Stdin)
	}

	if err != nil {
		return "", errors.Wrap(err, "unable to read password")
	}

	if len(password) == 0 {
		return "", errors.Fatal("an empty password is not a password")
	}

	return password, nil
}

// ReadPasswordTwice calls ReadPassword two times and returns an error when the
// passwords don't match.
func ReadPasswordTwice(gopts GlobalOptions, prompt1, prompt2 string) (string, error) {
	pw1, err := ReadPassword(gopts, prompt1)
	if err != nil {
		return "", err
	}
	pw2, err := ReadPassword(gopts, prompt2)
	if err != nil {
		return "", err
	}

	if pw1 != pw2 {
		return "", errors.Fatal("passwords do not match")
	}

	return pw1, nil
}

const maxKeys = 20

// OpenRepository reads the password and opens the repository.
func OpenRepository(opts GlobalOptions) (*repository.Repository, error) {
	if opts.Repo == "" {
		return nil, errors.Fatal("Please specify repository location (-r)")
	}

	be, err := open(opts.Repo, opts.extended)
	if err != nil {
		return nil, err
	}

	s := repository.New(be)

	opts.password, err = ReadPassword(opts, "enter password for repository: ")
	if err != nil {
		return nil, err
	}

	err = s.SearchKey(context.TODO(), opts.password, maxKeys)
	if err != nil {
		return nil, errors.Fatalf("unable to open repo: %v", err)
	}

	return s, nil
}

func parseConfig(loc location.Location, opts options.Options) (interface{}, error) {
	// only apply options for a particular backend here
	opts = opts.Extract(loc.Scheme)

	switch loc.Scheme {
	case "local":
		cfg := loc.Config.(local.Config)
		if err := opts.Apply(loc.Scheme, &cfg); err != nil {
			return nil, err
		}

		debug.Log("opening local repository at %#v", cfg)
		return cfg, nil

	case "sftp":
		cfg := loc.Config.(sftp.Config)
		if err := opts.Apply(loc.Scheme, &cfg); err != nil {
			return nil, err
		}

		debug.Log("opening sftp repository at %#v", cfg)
		return cfg, nil

	case "s3":
		cfg := loc.Config.(s3.Config)
		if cfg.KeyID == "" {
			cfg.KeyID = os.Getenv("AWS_ACCESS_KEY_ID")
		}

		if cfg.Secret == "" {
			cfg.Secret = os.Getenv("AWS_SECRET_ACCESS_KEY")
		}

		if err := opts.Apply(loc.Scheme, &cfg); err != nil {
			return nil, err
		}

		debug.Log("opening s3 repository at %#v", cfg)
		return cfg, nil

<<<<<<< HEAD
	case "gs":
		cfg := loc.Config.(gs.Config)
		if cfg.ProjectID == "" {
			cfg.ProjectID = os.Getenv("GOOGLE_PROJECT_ID")
		}

		if cfg.JSONKeyPath == "" {
			if path := os.Getenv("GOOGLE_APPLICATION_CREDENTIALS"); path != "" {
				// Check read access
				if _, err := ioutil.ReadFile(path); err != nil {
					return nil, errors.Fatalf("Failed to read google credential from file %v: %v", path, err)
				}
				cfg.JSONKeyPath = path
			} else {
				return nil, errors.Fatal("No credential file path is set")
			}
=======
	case "azure":
		cfg := loc.Config.(azure.Config)
		if cfg.AccountName == "" {
			cfg.AccountName = os.Getenv("AZURE_ACCOUNT_NAME")
		}

		if cfg.AccountKey == "" {
			cfg.AccountKey = os.Getenv("AZURE_ACCOUNT_KEY")
>>>>>>> c4613c51
		}

		if err := opts.Apply(loc.Scheme, &cfg); err != nil {
			return nil, err
		}

		debug.Log("opening gs repository at %#v", cfg)
		return cfg, nil

	case "swift":
		cfg := loc.Config.(swift.Config)

		if err := swift.ApplyEnvironment("", &cfg); err != nil {
			return nil, err
		}

		if err := opts.Apply(loc.Scheme, &cfg); err != nil {
			return nil, err
		}

		debug.Log("opening swift repository at %#v", cfg)
		return cfg, nil

	case "b2":
		cfg := loc.Config.(b2.Config)

		if cfg.AccountID == "" {
			cfg.AccountID = os.Getenv("B2_ACCOUNT_ID")
		}

		if cfg.Key == "" {
			cfg.Key = os.Getenv("B2_ACCOUNT_KEY")
		}

		if err := opts.Apply(loc.Scheme, &cfg); err != nil {
			return nil, err
		}

		debug.Log("opening b2 repository at %#v", cfg)
		return cfg, nil
	case "rest":
		cfg := loc.Config.(rest.Config)
		if err := opts.Apply(loc.Scheme, &cfg); err != nil {
			return nil, err
		}

		debug.Log("opening rest repository at %#v", cfg)
		return cfg, nil
	}

	return nil, errors.Fatalf("invalid backend: %q", loc.Scheme)
}

// Open the backend specified by a location config.
func open(s string, opts options.Options) (restic.Backend, error) {
	debug.Log("parsing location %v", s)
	loc, err := location.Parse(s)
	if err != nil {
		return nil, errors.Fatalf("parsing repository location failed: %v", err)
	}

	var be restic.Backend

	cfg, err := parseConfig(loc, opts)
	if err != nil {
		return nil, err
	}

	switch loc.Scheme {
	case "local":
		be, err = local.Open(cfg.(local.Config))
	case "sftp":
		be, err = sftp.Open(cfg.(sftp.Config))
	case "s3":
		be, err = s3.Open(cfg.(s3.Config))
<<<<<<< HEAD
	case "gs":
		be, err = gs.Open(cfg.(gs.Config))
=======
	case "azure":
		be, err = azure.Open(cfg.(azure.Config))
>>>>>>> c4613c51
	case "swift":
		be, err = swift.Open(cfg.(swift.Config))
	case "b2":
		be, err = b2.Open(cfg.(b2.Config))
	case "rest":
		be, err = rest.Open(cfg.(rest.Config))

	default:
		return nil, errors.Fatalf("invalid backend: %q", loc.Scheme)
	}

	if err != nil {
		return nil, errors.Fatalf("unable to open repo at %v: %v", s, err)
	}

	// check if config is there
	fi, err := be.Stat(context.TODO(), restic.Handle{Type: restic.ConfigFile})
	if err != nil {
		return nil, errors.Fatalf("unable to open config file: %v\nIs there a repository at the following location?\n%v", err, s)
	}

	if fi.Size == 0 {
		return nil, errors.New("config file has zero size, invalid repository?")
	}

	return be, nil
}

// Create the backend specified by URI.
func create(s string, opts options.Options) (restic.Backend, error) {
	debug.Log("parsing location %v", s)
	loc, err := location.Parse(s)
	if err != nil {
		return nil, err
	}

	cfg, err := parseConfig(loc, opts)
	if err != nil {
		return nil, err
	}

	switch loc.Scheme {
	case "local":
		return local.Create(cfg.(local.Config))
	case "sftp":
		return sftp.Create(cfg.(sftp.Config))
	case "s3":
		return s3.Create(cfg.(s3.Config))
<<<<<<< HEAD
	case "gs":
		return gs.Create(cfg.(gs.Config))
=======
	case "azure":
		return azure.Create(cfg.(azure.Config))
>>>>>>> c4613c51
	case "swift":
		return swift.Open(cfg.(swift.Config))
	case "b2":
		return b2.Create(cfg.(b2.Config))
	case "rest":
		return rest.Create(cfg.(rest.Config))
	}

	debug.Log("invalid repository scheme: %v", s)
	return nil, errors.Fatalf("invalid scheme %q", loc.Scheme)
}<|MERGE_RESOLUTION|>--- conflicted
+++ resolved
@@ -365,7 +365,6 @@
 		debug.Log("opening s3 repository at %#v", cfg)
 		return cfg, nil
 
-<<<<<<< HEAD
 	case "gs":
 		cfg := loc.Config.(gs.Config)
 		if cfg.ProjectID == "" {
@@ -382,7 +381,15 @@
 			} else {
 				return nil, errors.Fatal("No credential file path is set")
 			}
-=======
+		}
+
+		if err := opts.Apply(loc.Scheme, &cfg); err != nil {
+			return nil, err
+		}
+
+		debug.Log("opening gs repository at %#v", cfg)
+		return cfg, nil
+
 	case "azure":
 		cfg := loc.Config.(azure.Config)
 		if cfg.AccountName == "" {
@@ -391,7 +398,6 @@
 
 		if cfg.AccountKey == "" {
 			cfg.AccountKey = os.Getenv("AZURE_ACCOUNT_KEY")
->>>>>>> c4613c51
 		}
 
 		if err := opts.Apply(loc.Scheme, &cfg); err != nil {
@@ -467,13 +473,10 @@
 		be, err = sftp.Open(cfg.(sftp.Config))
 	case "s3":
 		be, err = s3.Open(cfg.(s3.Config))
-<<<<<<< HEAD
 	case "gs":
 		be, err = gs.Open(cfg.(gs.Config))
-=======
 	case "azure":
 		be, err = azure.Open(cfg.(azure.Config))
->>>>>>> c4613c51
 	case "swift":
 		be, err = swift.Open(cfg.(swift.Config))
 	case "b2":
@@ -522,13 +525,10 @@
 		return sftp.Create(cfg.(sftp.Config))
 	case "s3":
 		return s3.Create(cfg.(s3.Config))
-<<<<<<< HEAD
 	case "gs":
 		return gs.Create(cfg.(gs.Config))
-=======
 	case "azure":
 		return azure.Create(cfg.(azure.Config))
->>>>>>> c4613c51
 	case "swift":
 		return swift.Open(cfg.(swift.Config))
 	case "b2":
